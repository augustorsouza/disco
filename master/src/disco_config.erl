-module(disco_config).
-behaviour(gen_server).

-export([start_link/0, stop/0]).
-export([get_config_table/0, save_config_table/1, blacklist/1, whitelist/1]).
-export([init/1, handle_call/3, handle_cast/2, handle_info/2,
         terminate/2, code_change/3]).

-type hostinfo_line() :: [binary(),...].
-type raw_hosts() :: [[hostinfo_line()]].
-type host_info() :: {nonempty_string(), non_neg_integer()}.
-type config() :: [{binary(), [binary(),...]}].

%% ===================================================================
%% API functions

start_link() ->
    error_logger:info_report([{"Disco config starts"}]),
    case gen_server:start_link({local, ?MODULE}, ?MODULE, [], []) of
        {ok, Server} -> {ok, Server};
        {error, {already_started, Server}} -> {ok, Server}
    end.

stop() ->
    gen_server:call(?MODULE, stop).

-spec get_config_table() -> {'ok', raw_hosts()}.
get_config_table() ->
    gen_server:call(?MODULE, get_config_table).

-spec save_config_table(raw_hosts()) -> {'ok' | 'error', binary()}.
save_config_table(Json) ->
    gen_server:call(?MODULE, {save_config_table, Json}).

-spec blacklist(nonempty_string()) -> 'ok'.
blacklist(Host) ->
    gen_server:call(?MODULE, {blacklist, Host}).

-spec whitelist(nonempty_string()) -> 'ok'.
whitelist(Host) ->
    gen_server:call(?MODULE, {whitelist, Host}).

%% ===================================================================
%% gen_server callbacks

init(_Args) ->
    {ok, undefined}.

handle_call(get_config_table, _, S) ->
    {reply, do_get_config_table(), S};

handle_call({save_config_table, RawHosts}, _, S) ->
    {reply, do_save_config_table(RawHosts), S};

handle_call({blacklist, Host}, _, S) ->
    {reply, do_blacklist(Host), S};

handle_call({whitelist, Host}, _, S) ->
    {reply, do_whitelist(Host), S}.

handle_cast(_, S) ->
    {noreply, S}.

handle_info(_, S) ->
    {noreply, S}.

terminate(Reason, _State) ->
    error_logger:warning_report({"Disco config dies", Reason}).

code_change(_OldVsn, State, _Extra) -> {ok, State}.

%% ===================================================================
%% internal functions

-spec expand_range(nonempty_string(), nonempty_string()) -> [nonempty_string()].
expand_range(FirstNode, Max) ->
    Len = string:len(FirstNode),
    FieldLen = string:len(Max),
    MaxNum = list_to_integer(Max),
    Name = string:sub_string(FirstNode, 1, Len - FieldLen),
    MinNum = list_to_integer(
        string:sub_string(FirstNode, Len - FieldLen + 1)),
    Format = lists:flatten(io_lib:format("~s~~.~w.0w", [Name, FieldLen])),
    [lists:flatten(io_lib:fwrite(Format, [I])) ||
        I <- lists:seq(MinNum, MaxNum)].

-spec add_nodes([nonempty_string(),...], integer()) ->
    [host_info()] | host_info().
add_nodes([FirstNode, Max], Instances) ->
    [{N, Instances} || N <- expand_range(FirstNode, Max)];
add_nodes([Node], Instances) -> {Node, Instances}.

-spec parse_row(hostinfo_line()) -> [host_info()] | host_info().
parse_row([NodeSpecB, InstancesB]) ->
    NodeSpec = string:strip(binary_to_list(NodeSpecB)),
    Instances = string:strip(binary_to_list(InstancesB)),
    add_nodes(string:tokens(NodeSpec, ":"), list_to_integer(Instances)).

-spec update_config_table([host_info()], [nonempty_string()]) -> _.
update_config_table(HostInfo, Blacklist) ->
    disco_server:update_config_table(HostInfo, Blacklist).

-spec get_full_config() -> config().
get_full_config() ->
<<<<<<< HEAD
    case file:read_file(os:getenv("DISCO_MASTER_CONFIG")) of
        {ok, Json} -> ok;
=======
    case file:read_file(disco:get_setting("DISCO_MASTER_CONFIG")) of
        {ok, Json} ->
            ok;
>>>>>>> 4c2e25cb
        {error, enoent} ->
            Json = "[]"
    end,
    case mochijson2:decode(Json) of
        {struct, Body} -> Body;
        L when is_list(L) -> [{<<"hosts">>, L}, {<<"blacklist">>, []}]
    end.

-spec get_raw_hosts(config()) -> raw_hosts().
get_raw_hosts(Config) ->
    proplists:get_value(<<"hosts">>, Config).

-spec get_host_info(raw_hosts()) -> [host_info()].
get_host_info(RawHosts) ->
    lists:flatten([parse_row(R) || R <- RawHosts]).

-spec get_expanded_hosts(raw_hosts()) -> [nonempty_string()].
get_expanded_hosts(RawHosts) ->
    {Hosts, _Cores} = lists:unzip(get_host_info(RawHosts)),
    Hosts.

-spec get_blacklist(config()) -> [nonempty_string()].
get_blacklist(Config) ->
    BL = proplists:get_value(<<"blacklist">>, Config),
    lists:map(fun(B) -> binary_to_list(B) end, BL).

-spec make_config(raw_hosts(), [nonempty_string()]) -> config().
make_config(RawHosts, Blacklist) ->
    RawBlacklist = lists:map(fun(B) -> list_to_binary(B) end, Blacklist),
    [{<<"hosts">>, RawHosts}, {<<"blacklist">>, RawBlacklist}].

-spec make_blacklist([nonempty_string()], [nonempty_string()]) ->
    [nonempty_string()].
make_blacklist(Hosts, Prospects) ->
    lists:usort(lists:filter(fun(P) -> lists:member(P, Hosts) end, Prospects)).

-spec do_get_config_table() -> {'ok', raw_hosts()}.
do_get_config_table() ->
    Config = get_full_config(),
    RawHosts = get_raw_hosts(Config),
    Blacklist = get_blacklist(Config),
    update_config_table(get_host_info(RawHosts), Blacklist),
    {ok, RawHosts}.

-spec do_save_config_table(raw_hosts()) -> {'ok' | 'error', binary()}.
do_save_config_table(RawHosts) ->
    ParsedConfig =
        try
            {get_host_info(RawHosts), get_expanded_hosts(RawHosts)}
        catch
            _:_ ->
                error_logger:warning_report({"Disco config: parse error",
                                             RawHosts}),
                parse_error
        end,
    case ParsedConfig of
        {HostInfo, Hosts} ->
            {Hosts, _Cores} = lists:unzip(HostInfo),
            Sorted = lists:sort(Hosts),
            USorted = lists:usort(Hosts),
            if
                length(Sorted) == length(USorted) ->
                    % Retrieve and update old blacklist
                    OldBL = get_blacklist(get_full_config()),
                    NewBL = make_blacklist(Hosts, OldBL),
                    Config = make_config(RawHosts, NewBL),
                    ok = file:write_file(os:getenv("DISCO_MASTER_CONFIG"),
                                         mochijson2:encode({struct, Config})),
                    update_config_table(HostInfo, NewBL),
                    {ok, <<"table saved!">>};
                true ->
                    {error, <<"duplicate nodes">>}
            end;
        parse_error ->
            {error, <<"invalid config">>}
    end.

-spec do_blacklist(nonempty_string()) -> 'ok'.
do_blacklist(Host) ->
    OldConfig = get_full_config(),
    RawHosts = get_raw_hosts(OldConfig),
    NewBlacklist = make_blacklist(get_expanded_hosts(RawHosts),
                                  [Host | get_blacklist(OldConfig)]),
    NewConfig = make_config(RawHosts, NewBlacklist),
    ok = file:write_file(os:getenv("DISCO_MASTER_CONFIG"),
                         mochijson2:encode({struct, NewConfig})),
    disco_server:manual_blacklist(Host, true).

-spec do_whitelist(nonempty_string()) -> 'ok'.
do_whitelist(Host) ->
    OldConfig = get_full_config(),
    RawHosts = get_raw_hosts(OldConfig),
    NewBlacklist = make_blacklist(get_expanded_hosts(RawHosts),
                                  get_blacklist(OldConfig) -- [Host]),
    NewConfig = make_config(RawHosts, NewBlacklist),
    ok = file:write_file(os:getenv("DISCO_MASTER_CONFIG"),
                         mochijson2:encode({struct, NewConfig})),
    disco_server:manual_blacklist(Host, false).<|MERGE_RESOLUTION|>--- conflicted
+++ resolved
@@ -102,14 +102,9 @@
 
 -spec get_full_config() -> config().
 get_full_config() ->
-<<<<<<< HEAD
-    case file:read_file(os:getenv("DISCO_MASTER_CONFIG")) of
-        {ok, Json} -> ok;
-=======
     case file:read_file(disco:get_setting("DISCO_MASTER_CONFIG")) of
         {ok, Json} ->
             ok;
->>>>>>> 4c2e25cb
         {error, enoent} ->
             Json = "[]"
     end,
