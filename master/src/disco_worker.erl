-module(disco_worker).
-behaviour(gen_server).

-export([start_link/1, start_link_remote/4, remote_worker/1]).
-export([init/1, handle_call/3, handle_cast/2, handle_info/2, 
        terminate/2, code_change/3, slave_name/1]).

-include("task.hrl").
-record(state, {id, master, master_url, eventserv, port, task,
                child_pid, node, linecount, errlines, results, 
                last_msg, msg_counter, oob, oob_counter, start_time}).

-define(MAX_MSG_LENGTH, 8192).
-define(RATE_WINDOW, 100000). % 100ms
-define(RATE_LIMIT, 10).
-define(OOB_MAX, 1000).
-define(OOB_KEY_MAX, 256).

-define(SLAVE_ARGS, "+K true").
-define(CMD, "nice -n 19 $DISCO_WORKER '~s' '~s' '~s' '~s' '~w' ~s").
-define(PORT_OPT, [{line, 100000}, binary, exit_status,
                   use_stdio, stderr_to_stdout, 
                   {env, [{"LD_LIBRARY_PATH", "lib"}]}]).

get_env(Var) ->
        get_env(Var, lists:flatten(io_lib:format(" -env ~s '~~s'", [Var]))).

get_env(Var, Fmt) ->
        case os:getenv(Var) of
                false -> "";
                "" -> "";
                Val -> io_lib:format(Fmt, [Val])
        end.

slave_env() ->
    lists:flatten([?SLAVE_ARGS, 
                   get_env("DISCO_MASTER_HOME", " -pa ~s/ebin"),
                   [get_env(X) || X <- ["DISCO_MASTER_PORT",
                                        "DISCO_ROOT",
                                        "DISCO_PORT",
                                        "DISCO_WORKER",
                                        "DISCO_FLAGS",
                                        "PYTHONPATH"]]]).

slave_name(Node) ->
        {ok, Name} = application:get_env(disco_name), %get_env("DISCO_NAME"),
        SName = lists:flatten([Name, "_slave"]),
        list_to_atom(SName ++ "@" ++ Node).

start_link_remote(Master, EventServ, Node, Task) ->
        NodeAtom = slave_name(Node),
        JobName = Task#task.jobname,
        error_logger:info_report(["Starting a worker at ", Node, self()]),

        case net_adm:ping(NodeAtom) of
                pong -> ok;
                pang -> 
                        slave_master ! {start, self(), Node, slave_env()},
                        receive
                                slave_started -> ok;
                                {slave_failed, X} ->
<<<<<<< HEAD
                                        event_server:event(Node, JobName,
                                                "WARN: Node failure: ~p", [X], []),
                                        exit({data_error, Input})
=======
                                        exit({worker_dies,
                                                {"Node failure: ~p", [X]}});
                                X ->
                                        error_logger:info_report({"ARGH", X})
>>>>>>> 0d47a5c6
                        after 60000 ->
                                exit({worker_dies, {"Node timeout", []}})
                        end
        end,
        process_flag(trap_exit, true),

        {ok, MasterUrl0} = application:get_env(disco_url),
        MasterUrl = MasterUrl0 ++ disco_server:jobhome(JobName),

        spawn_link(NodeAtom, disco_worker, remote_worker,
                 [[self(), EventServ, Master, MasterUrl, Task, Node]]),
        
        receive
                ok -> ok;
                timeout -> 
                        event_server:event(Node, JobName,
                                "WARN: Could not start a worker "
                                "process in 5s (node busy?)", [], []),
                        exit({data_error, Input});
                {'EXIT', _, Reason} -> exit(Reason);
                _ -> exit({error, invalid_reply})
        after 60000 ->
                exit({worker_dies, {"Worker did not start in 60s", []}})
        end,
        wait_for_exit().

remote_worker(Args) ->
        process_flag(trap_exit, true),
        start_link(Args),
        wait_for_exit().

wait_for_exit() ->
        receive
                {'EXIT', _, Reason} -> exit(Reason)
        end.

start_link([Parent|_] = Args) ->
        error_logger:info_report(["Worker starting at ", node(), Parent]),
<<<<<<< HEAD
        {ok, Worker} = gen_server:start_link(disco_worker, Args, []),
        case catch gen_server:call(Worker, start_worker) of
                ok -> Parent ! ok;
                E -> 
                        error_logger:info_report(
                                {"disco_worker:start_worker failed: ", E}),
                        Parent ! timeout
=======
        Worker = case catch gen_server:start_link(disco_worker, Args, []) of
                {ok, Server} -> Server;
                Reason ->
                        exit({worker_dies, {"Worker initialization failed: ~p",
                                [Reason]}})
        end,
        % NB: start_worker call is known to timeout if the node is really
        % busy - it should not be a fatal problem
        case catch gen_server:call(Worker, start_worker, 30000) of
                ok ->
                        Parent ! ok;
                Reason1 ->
                        exit({worker_dies, {"Worker startup failed: ~p",
                                [Reason1]}})
>>>>>>> 0d47a5c6
        end.

init([Id, EventServ, Master, MasterUrl, Task, Node]) ->
        process_flag(trap_exit, true),
        error_logger:info_report(
                {"Init worker ", Task#task.jobname, " at ", node()}),
        erlang:monitor(process, Task#task.from),
        {ok, #state{id = Id, 
                    master = Master,
                    master_url = MasterUrl,
                    task = Task,
                    node = Node,
                    child_pid = none, 
                    eventserv = EventServ,
                    linecount = 0,
                    start_time = now(),
                    last_msg = now(),
                    msg_counter = 0,
                    oob = [],
                    oob_counter = 0,
                    errlines = [],
                    results = []}}.

handle_call(start_worker, _From, State) ->
        Cmd = spawn_cmd(State),
        error_logger:info_report(["Spawn cmd: ", Cmd]),
        Port = open_port({spawn, Cmd}, ?PORT_OPT),
        {reply, ok, State#state{port = Port}, 30000}.

<<<<<<< HEAD
spawn_cmd(#state{jobname = JobName, node = Node, partid = PartID,
                 mode = Mode, input = Input, master_url = Url}) ->
        lists:flatten(io_lib:fwrite(?CMD, [Mode, JobName, Node, Url, PartID, Input])).
=======
spawn_cmd(#state{task = T, node = Node, master_url = Url}) ->
        lists:flatten(io_lib:fwrite(?CMD,
                [T#task.mode, T#task.jobname, Node, Url, 
                        T#task.taskid, T#task.chosen_input])).
>>>>>>> 0d47a5c6

strip_timestamp(Msg) when is_binary(Msg) ->
        strip_timestamp(binary_to_list(Msg));
strip_timestamp(Msg) ->
        P = string:chr(Msg, $]),
        if P == 0 ->
                Msg;
        true ->
                string:substr(Msg, P + 2)
        end.

event(#state{task = T, eventserv = EvServ, node = Node}, "WARN", Msg) ->
        event_server:event(EvServ, Node, T#task.jobname,
                "~s [~s:~B] ~s", ["WARN", T#task.mode, T#task.taskid, Msg],
                        {task_failed, T#task.mode});

event(#state{task = T, eventserv = EvServ, node = Node}, Type, Msg) ->
        event_server:event(EvServ, Node, T#task.jobname,
                "~s [~s:~B] ~s", [Type, T#task.mode, T#task.taskid, Msg], []).

worker_exit(#state{id = Id, master = Master}, Msg) ->
        gen_server:cast(Master, {exit_worker, Id, Msg}),
        normal.

handle_info({_, {data, {eol, <<"**<PID>", Line/binary>>}}}, S) ->
        {noreply, S#state{child_pid = binary_to_list(Line)}}; 

handle_info({_, {data, {eol, <<"**<MSG>", Line0/binary>>}}}, S) ->
        if size(Line0) > ?MAX_MSG_LENGTH ->
                <<Line:?MAX_MSG_LENGTH/binary, _/binary>> = Line0;
        true ->
                Line = Line0
        end,

        T = now(),
        D = timer:now_diff(T, S#state.last_msg),
        event(S, "", strip_timestamp(Line)),
        S1 = S#state{last_msg = T, linecount = S#state.linecount + 1},
        
        if D > ?RATE_WINDOW ->
                {noreply, S1#state{msg_counter = 1}};
        S1#state.msg_counter > ?RATE_LIMIT ->
                Err = "Message rate limit exceeded. Too many msg() calls.",
                event(S, "ERROR", Err),
                {stop, worker_exit(S1, {job_error, Err}), S1};
        true ->
                {noreply, S1#state{msg_counter = S1#state.msg_counter + 1}}
        end;

handle_info({_, {data, {eol, <<"**<ERR>", Line/binary>>}}}, S) ->
        M = strip_timestamp(Line),
        event(S, "ERROR", M),
        {stop, worker_exit(S, {job_error, M}), S};

handle_info({_, {data, {eol, <<"**<DAT>", Line/binary>>}}}, S) ->
        M = strip_timestamp(Line),
        event(S, "WARN", M ++ [10] ++ S#state.errlines),
        {stop, worker_exit(S, {data_error, M}), S};

handle_info({_, {data, {eol, <<"**<OUT>", Line/binary>>}}}, S) ->
        {noreply, S#state{results = strip_timestamp(Line)}};

handle_info({_, {data, {eol, <<"**<END>", Line/binary>>}}}, S) ->
        event(S, "", strip_timestamp(Line)),
        event(S, "", "Task finished in " ++ 
                disco_server:format_time(S#state.start_time)),
        {stop, worker_exit(S, {job_ok, {S#state.oob, S#state.results}}), S};

handle_info({_, {data, {eol, <<"**<OOB>", Line/binary>>}}}, S) ->
        [Key|Path] = string:tokens(binary_to_list(Line), " "),

        S1 = S#state{oob = [{Key, Path}|S#state.oob],
                     oob_counter = S#state.oob_counter + 1},

        if length(Key) > ?OOB_KEY_MAX ->
                Err = "OOB key too long: Max 256 characters",
                event(S, "ERROR", Err), 
                {stop, worker_exit(S1, {job_error, Err}), S1};
        S#state.oob_counter > ?OOB_MAX ->
                Err = "OOB message limit exceeded. Too many put() calls.",
                event(S, "ERROR", Err), 
                {stop, worker_exit(S1, {job_error, Err}), S1};
        true ->
                {noreply, S1}
        end;

handle_info({_, {data, {eol, <<"**", _/binary>> = Line}}}, S) ->
        event(S, "WARN", "Unknown line ID: " ++ binary_to_list(Line)),
        {noreply, S};               

handle_info({_, {data, {eol, Line}}}, S) ->
        {noreply, S#state{errlines = S#state.errlines 
                ++ binary_to_list(Line) ++ [10]}};

handle_info({_, {data, {noeol, Line}}}, S) ->
        event(S, "WARN", "Truncated line: " ++ binary_to_list(Line)),
        {noreply, S};

handle_info({_, {exit_status, _Status}}, #state{linecount = 0} = S) ->
        M =  "Worker didn't start:\n" ++ S#state.errlines,
        event(S, "WARN", M),
        %gen_server:cast(S#state.master, {exit_worker, S#state.task,
        %        {data_error, {M, S#state.task}}}),
        {stop, worker_exit(S, {data_error, M}), S};

handle_info({_, {exit_status, _Status}}, S) ->
        M =  "Worker failed. Last words:\n" ++ S#state.errlines,
        event(S, "ERROR", M),
        %gen_server:cast(S#state.master,
        %        {exit_worker, S#state.task, {job_error, M}}),
        {stop, worker_exit(S, {job_error, M}), S};
        
handle_info({_, closed}, S) ->
        M = "Worker killed. Last words:\n" ++ S#state.errlines,
        event(S, "ERROR", M),
        %gen_server:cast(S#state.master, 
        %        {exit_worker, S#state.task, {job_error, M}}),
        {stop, worker_exit(S, {job_error, M}), S};

handle_info(timeout, #state{linecount = 0} = S) ->
        M = "Worker didn't start in 30 seconds",
        event(S, "WARN", M),
        %gen_server:cast(S#state.master, {exit_worker, S#state.id,
        %        {data_error, {M, S#state.task}}}),
        {stop, worker_exit(S, {data_error, M}), S};

handle_info({'DOWN', _, _, _, _}, S) ->
        M = "Worker killed. Last words:\n" ++ S#state.errlines,
        event(S, "ERROR", M),
        %gen_server:cast(S#state.master, 
        %        {exit_worker, S#state.task, {job_error, M}}),
        {stop, worker_exit(S, {job_error, M}), S}.

handle_cast(kill_worker, S) -> 
        error_logger:info_report({"KILL WORKERD"}),
        M = "Worker killed. Last words:\n" ++ S#state.errlines,
        event(S, "ERROR", M),
        {stop, worker_exit(S, {job_error, M}), S}.

terminate(_Reason, State) -> 
        % Possible bug: If we end up here before knowing child_pid, the
        % child may stay running. However, it may die by itself due to
        % SIGPIPE anyway.

        if State#state.child_pid =/= none ->
                % Kill child processes of the worker process
                os:cmd("pkill -9 -P " ++ State#state.child_pid),
                % Kill the worker process
                os:cmd("kill -9 " ++ State#state.child_pid);
        true -> ok
        end.

code_change(_OldVsn, State, _Extra) -> {ok, State}.              
<|MERGE_RESOLUTION|>--- conflicted
+++ resolved
@@ -50,7 +50,6 @@
 start_link_remote(Master, EventServ, Node, Task) ->
         NodeAtom = slave_name(Node),
         JobName = Task#task.jobname,
-        error_logger:info_report(["Starting a worker at ", Node, self()]),
 
         case net_adm:ping(NodeAtom) of
                 pong -> ok;
@@ -59,16 +58,11 @@
                         receive
                                 slave_started -> ok;
                                 {slave_failed, X} ->
-<<<<<<< HEAD
-                                        event_server:event(Node, JobName,
-                                                "WARN: Node failure: ~p", [X], []),
-                                        exit({data_error, Input})
-=======
                                         exit({worker_dies,
                                                 {"Node failure: ~p", [X]}});
                                 X ->
-                                        error_logger:info_report({"ARGH", X})
->>>>>>> 0d47a5c6
+                                        exit({worker_dies,
+                                                {"Unknown node failure: ~p", [X]}})
                         after 60000 ->
                                 exit({worker_dies, {"Node timeout", []}})
                         end
@@ -83,11 +77,6 @@
         
         receive
                 ok -> ok;
-                timeout -> 
-                        event_server:event(Node, JobName,
-                                "WARN: Could not start a worker "
-                                "process in 5s (node busy?)", [], []),
-                        exit({data_error, Input});
                 {'EXIT', _, Reason} -> exit(Reason);
                 _ -> exit({error, invalid_reply})
         after 60000 ->
@@ -106,16 +95,6 @@
         end.
 
 start_link([Parent|_] = Args) ->
-        error_logger:info_report(["Worker starting at ", node(), Parent]),
-<<<<<<< HEAD
-        {ok, Worker} = gen_server:start_link(disco_worker, Args, []),
-        case catch gen_server:call(Worker, start_worker) of
-                ok -> Parent ! ok;
-                E -> 
-                        error_logger:info_report(
-                                {"disco_worker:start_worker failed: ", E}),
-                        Parent ! timeout
-=======
         Worker = case catch gen_server:start_link(disco_worker, Args, []) of
                 {ok, Server} -> Server;
                 Reason ->
@@ -130,13 +109,10 @@
                 Reason1 ->
                         exit({worker_dies, {"Worker startup failed: ~p",
                                 [Reason1]}})
->>>>>>> 0d47a5c6
         end.
 
 init([Id, EventServ, Master, MasterUrl, Task, Node]) ->
         process_flag(trap_exit, true),
-        error_logger:info_report(
-                {"Init worker ", Task#task.jobname, " at ", node()}),
         erlang:monitor(process, Task#task.from),
         {ok, #state{id = Id, 
                     master = Master,
@@ -160,16 +136,10 @@
         Port = open_port({spawn, Cmd}, ?PORT_OPT),
         {reply, ok, State#state{port = Port}, 30000}.
 
-<<<<<<< HEAD
-spawn_cmd(#state{jobname = JobName, node = Node, partid = PartID,
-                 mode = Mode, input = Input, master_url = Url}) ->
-        lists:flatten(io_lib:fwrite(?CMD, [Mode, JobName, Node, Url, PartID, Input])).
-=======
 spawn_cmd(#state{task = T, node = Node, master_url = Url}) ->
         lists:flatten(io_lib:fwrite(?CMD,
                 [T#task.mode, T#task.jobname, Node, Url, 
                         T#task.taskid, T#task.chosen_input])).
->>>>>>> 0d47a5c6
 
 strip_timestamp(Msg) when is_binary(Msg) ->
         strip_timestamp(binary_to_list(Msg));
@@ -304,7 +274,6 @@
         {stop, worker_exit(S, {job_error, M}), S}.
 
 handle_cast(kill_worker, S) -> 
-        error_logger:info_report({"KILL WORKERD"}),
         M = "Worker killed. Last words:\n" ++ S#state.errlines,
         event(S, "ERROR", M),
         {stop, worker_exit(S, {job_error, M}), S}.
