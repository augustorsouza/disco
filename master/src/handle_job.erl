
-module(handle_job).
-export([handle/2, set_disco_url/2]).

-include_lib("kernel/include/inet.hrl").

-define(OK_HEADER, "HTTP/1.1 200 OK\n"
                   "Status: 200 OK\n"
                   "Content-type: text/plain\n\n").

-include("task.hrl").

% In theory we could keep the HTTP connection pending until the job
% finishes but in practice long-living HTTP connections are a bad idea.
% Thus, the HTTP request spawns a new process, job_coordinator, that
% takes care of coordinating the whole map-reduce show, including
% fault-tolerance. The HTTP request returns immediately. It may poll
% the job status e.g. by using handle_ctrl's get_results.
new_coordinator(PostData) ->
        TMsg = "couldn't start a new job coordinator in 10s (master busy?)",
        S = self(),
        P = spawn(fun() -> init_job_coordinator(S, PostData) end),
        receive
                {P, ok, JobName} -> {ok, JobName};
                {P, env_failed} -> throw("creating job directories failed "
                                         "(disk full?)");
                {P, invalid_prefix} -> throw("invalid prefix");
                {P, invalid_jobdesc} -> throw("invalid job description");
                {P, timeout} -> throw(TMsg);
                _ -> throw("job coordinator failed")
        after 10000 ->
                throw(TMsg)
        end.

% job_coordinator() orchestrates map/reduce tasks for a job
init_job_coordinator(Parent, PostData) ->
        Msg = netstring:decode_netstring_fd(PostData),
        case catch find_values(Msg) of
                {'EXIT', _} ->
                        Parent ! {self(), invalid_jobdesc};
                Params ->
                        init_job_coordinator(Parent, Params, PostData)
        end.

init_job_coordinator(Parent, {Prefix, JobInfo}, PostData) ->
        C = string:chr(Prefix, $/) + string:chr(Prefix, $.),
        if C > 0 ->
                Parent ! {self(), invalid_prefix};
        true ->
                case gen_server:call(event_server, {new_job, Prefix, self()}, 10000) of
                        {ok, JobName} ->
                                save_params(JobName, PostData),
                                Parent ! {self(), ok, JobName},
                                job_coordinator(JobName, JobInfo);
                        _ ->
                                Parent ! {self(), timeout}
                end
        end.

save_params(Name, PostData) ->
        {ok, Root} = application:get_env(disco_root),
        Home = disco_server:jobhome(Name),
        ok = file:write_file(filename:join([Root, Home, "params"]), PostData).

field_exists(Msg, Opt) ->
        lists:keysearch(Opt, 1, Msg) =/= false.

find_values(Msg) ->
        {value, {_, PrefixBinary}} = lists:keysearch(<<"prefix">>, 1, Msg),
        Prefix = binary_to_list(PrefixBinary),

        {value, {_, InputStr}} = lists:keysearch(<<"input">>, 1, Msg),
        Inputs = lists:map(fun(Inp) ->
                        case string:tokens(Inp, "\n") of
                                [X] -> list_to_binary(X);
                                Y -> [list_to_binary(X) || X <- Y]
                        end
        end, string:tokens(binary_to_list(InputStr), " ")),
        
        {value, {_, MaxCStr}} = lists:keysearch(<<"sched_max_cores">>, 1, Msg),
        MaxCores = list_to_integer(binary_to_list(MaxCStr)),
        
        {value, {_, NRedStr}} = lists:keysearch(<<"nr_reduces">>, 1, Msg),
        NumRed = list_to_integer(binary_to_list(NRedStr)),
        
        {Prefix, #jobinfo{
                nr_reduce = NumRed,
                inputs = Inputs,
                max_cores = MaxCores,
                map = field_exists(Msg, <<"map">>)
                        or field_exists(Msg, <<"ext_map">>),
                reduce = field_exists(Msg, <<"reduce">>)
                        or field_exists(Msg, <<"ext_reduce">>),
                force_local = field_exists(Msg, <<"sched_force_local">>),
                force_remote = field_exists(Msg, <<"sched_force_remote">>)
        }}.

gethostname() ->
        {ok, Hostname} = inet:gethostname(),
        {ok, Hostent}  = inet:gethostbyname(Hostname),
        Hostent#hostent.h_name.

set_disco_url(undefined, Msg) ->
        {value, {_, SPort}} =
                lists:keysearch(<<"SERVER_PORT">>, 1, Msg),
        {ok, Name} = application:get_env(disco_name),
        Hostname = gethostname(),
        DiscoUrl = lists:flatten(["http://", Hostname, ":",
                                  binary_to_list(SPort), "/_", Name, "/"]),
        application:set_env(disco, disco_url, DiscoUrl);
set_disco_url(_, _) -> ok.

% handle() receives the SCGI request and reads POST data.
handle(Socket, Msg) ->
        {value, {_, CLenStr}} = lists:keysearch(<<"CONTENT_LENGTH">>, 1, Msg),
        CLen = list_to_integer(binary_to_list(CLenStr)),

        set_disco_url(application:get_env(disco_url), Msg),

        % scgi_recv_msg used instead of gen_tcp to work around gen_tcp:recv()'s
        % 16MB limit.
        {ok, PostData} = scgi:recv_msg(Socket, <<>>, CLen),
        Reply = case catch new_coordinator(PostData) of
                        {ok, JobName} -> ["job started:", JobName];
                        E -> ["ERROR: ", E]
                end,
        gen_tcp:send(Socket, [?OK_HEADER, Reply]).


% work() is the heart of the map/reduce show. First it distributes tasks
% to nodes. After that, it starts to wait for the results and finally
% returns when it has gathered all the results.

%. 1. Basic case: Tasks to distribute, maximum number of concurrent tasks (N)
%  not reached.
work([{TaskID, Input}|Inputs], Mode, Name, N, Job, Res)
                when N < Job#jobinfo.max_cores ->

        Task = #task{jobname = Name,
                     taskid = TaskID,
                     mode = Mode,
                     taskblack = [],
                     input = Input,
                     from = self(),
                     force_local = Job#jobinfo.force_local,
                     force_remote = Job#jobinfo.force_remote
                },
        submit_task(Task),
        work(Inputs, Mode, Name, N + 1, Job, Res);

% 2. Tasks to distribute but the maximum number of tasks are already running.
% Wait for tasks to return. Note that wait_workers() may return with the same
% number of tasks still running, i.e. N = M.
work([_|_] = IArg, Mode, Name, N, Job, Res) when N >= Job#jobinfo.max_cores ->
        {M, NRes} = wait_workers(N, Res, Name, Mode),
        work(IArg, Mode, Name, M, Job, NRes);

% 3. No more tasks to distribute. Wait for tasks to return.
work([], Mode, Name, N, Job, Res) when N > 0 ->
        {M, NRes} = wait_workers(N, Res, Name, Mode),
        work([], Mode, Name, M, Job, NRes);

% 4. No more tasks to distribute, no more tasks running. Done.
work([], _Mode, _Name, 0, _Job, Res) -> {ok, Res}.

% wait_workers receives messages from disco_server:clean_worker() that is
% called when a worker exits.

% Error condition: should not happen.
wait_workers(0, _Res, _Name, _Mode) ->
        throw("Nothing to wait");

wait_workers(N, Results, Name, Mode) ->
        receive
                {{job_ok, {OobKeys, Result}}, Task, Node} ->
                        event_server:event(Name,
                                "Received results from ~s:~B @ ~s.",
                                        [Task#task.mode, Task#task.taskid, Node],
                                                {task_ready, Mode}),
                        gen_server:cast(oob_server,
                                {store, Name, Node, OobKeys}),
                        % We may get a multiple instances of the same result
                        % address but only one of them must be taken into
                        % account. That's why we use gb_trees instead of a list.
                        {N - 1, gb_trees:enter(Result, true, Results)};

                {{data_error, _Msg}, Task, Node} ->
                        handle_data_error(Task, Node),
                        {N, Results};

                {{job_error, _Error}, _Task, _Node} ->
                        throw(logged_error);

                {{error, Error}, Task, Node} ->
                        event_server:event(Name,
                                "ERROR: Worker crashed in ~s:~B @ ~s: ~p",
                                        [Task#task.mode, Task#task.taskid,
                                                Node, Error], []),
                        throw(logged_error);

                Error ->
                        event_server:event(Name,
                                "ERROR: Received an unknown error: ~p",
                                        [Error], []),
                        throw(logged_error)
        end.

submit_task(Task) ->
        case catch gen_server:call(disco_server, {new_task, Task}, 30000) of
                ok -> ok;
                _ ->
                        event_server:event(Task#task.jobname,
                                "ERROR: ~s:~B scheduling failed. "
                                "Try again later.",
                                [Task#task.mode, Task#task.taskid], []),
                        throw(logged_error)
        end.

% data_error signals that a task failed on an error that is not likely
% to repeat when the task is ran on another node. The function
% handle_data_error() schedules the failed task for a retry, with the
% failing node in its blacklist. If a task fails too many times, as
% determined by check_failure_rate(), the whole job will be terminated.
handle_data_error(Task, Node) ->
        {ok, NumCores} = gen_server:call(disco_server, get_num_cores, 30000),
        check_failure_rate(Task#task.jobname, Task#task.taskid, Task#task.mode,
                length(Task#task.taskblack) + 1, NumCores),
        
        Inputs = Task#task.input,
        NInputs = if length(Inputs) > 1 ->
                [{X, N} || {X, N} <- Inputs, X =/= Task#task.chosen_input];
        true ->
                Inputs
        end,
        submit_task(Task#task{taskblack = [Node|Task#task.taskblack],
                input = NInputs}).

check_failure_rate(Name, TaskID, Mode, L, NumCores) when NumCores =< L ->
        event_server:event(Name,
                "ERROR: ~s:~B failed on all available cores (~B times in "
                "total). Aborting the job.", [Mode, TaskID, L], []),
        throw(logged_error);

check_failure_rate(Name, TaskID, Mode, L, _) ->
        N = case application:get_env(max_failure_rate) of
                undefined -> 3;
                {ok, N0} -> N0
        end,
        if L > N ->
                event_server:event(Name,
                        "ERROR: ~s:~B failed ~B times. At most ~B failures "
                        "are allowed. Aborting the job.", [Mode, TaskID, L, N], []),
                throw(logged_error);
        true ->
                ok
        end.

kill_job(Name, Msg, P, Type) ->
        event_server:event(Name, Msg, P, []),
<<<<<<< HEAD
        gen_server:call(disco_server, {kill_job, Name}, 30000),
=======
        %gen_server:call(disco_server, {kill_job, Name}),
>>>>>>> e6bd8710
        gen_server:cast(event_server, {job_done, Name}),
        exit(Type).

resultfs_enabled() ->
    S = case os:getenv("DISCO_FLAGS") of
            false -> [];
            X -> string:tokens(string:to_lower(X), " ")
    end,
    [ 1 || "resultfs" <- S] =/= [].

move_to_resultfs(_, _, false) -> ok;
move_to_resultfs(Name, R, _) ->
        event_server:event(Name, "Moving results to resultfs", [], []),
        case catch garbage_collect:move_results(R) of
                ok -> ok;
                {error, Node, Error} ->
                        kill_job(Name,
                        "ERROR: Moving to resultfs failed on ~s: ~s",
                                [Node, Error], logged_error);
                timeout ->
                        kill_job(Name,
                        "ERROR: Moving to resultfs failed (timeout)",
                                [], logged_error);
                Error ->
                        kill_job(Name,
                        "ERROR: Moving to resultfs failed: ~p",
                                [Error], unknown_error)
        end.

% run_task() is a common supervisor for both the map and reduce tasks.
% Its main function is to catch and report any errors that occur during
% work() calls.
run_task(Inputs, Mode, Name, Job) ->
        Results = case catch work(Inputs, Mode, Name,
                        0, Job, gb_trees:empty()) of
                {ok, Res} -> Res;
                logged_error ->
                        kill_job(Name,
                        "ERROR: Job terminated due to the previous errors",
                                [], logged_error);
                Error ->
                        kill_job(Name,
                        "ERROR: Job coordinator failed unexpectedly: ~p",
                                [Error], unknown_error)
        end,

        R = [list_to_binary(X) || X <- gb_trees:keys(Results)],
        move_to_resultfs(Name, R, resultfs_enabled()),
        R.

job_coordinator(Name, Job) ->
        Started = now(), 
        event_server:event(Name, "Starting job", [], {job_data, Job}),

<<<<<<< HEAD
        case catch gen_server:call(disco_server, {new_job, Name, self()}, 30000) of
=======
        case catch gen_server:call(disco_server, {new_job, Name, self()}) of 
>>>>>>> e6bd8710
                ok -> ok;
                R ->
                        event_server:event(Name,
                                "ERROR: Job initialization failed: ~p", [R], {}),
                        exit(job_init_failed)
        end,

        RedInputs = if Job#jobinfo.map ->
                event_server:event(Name, "Map phase", [], {}),
                MapResults = run_task(map_input(Job#jobinfo.inputs),
                        "map", Name, Job),
                event_server:event(Name, "Map phase done", [], []),
                MapResults;
        true ->
                Job#jobinfo.inputs
        end,

        if Job#jobinfo.reduce ->
                event_server:event(Name, "Starting reduce phase", [], {}),
                RedResults = run_task(reduce_input(
                                Name, RedInputs, Job#jobinfo.nr_reduce),
                                "reduce", Name,
                                Job#jobinfo{force_local = false, force_remote = false}),
                if Job#jobinfo.map -> 
                        %FIXME: Old code doesn't remove URLs correctly
                        ok;
                        %garbage_collect:remove_map_results(RedInputs);
                true -> ok
                end,

                event_server:event(Name, "Reduce phase done", [], []),
                event_server:event(Name, "READY: Job finished in " ++
                        disco_server:format_time(Started),
                                [], {ready, RedResults});
        true ->
                event_server:event(Name, "READY: Job finished in " ++
                        disco_server:format_time(Started),
                                [], {ready, RedInputs})
        end,
        gen_server:cast(event_server, {job_done, Name}).

map_input(Inputs) ->
        Prefs = lists:map(fun
                (Inp) when is_list(Inp) ->
                        [{<<"'", X/binary, "' ">>, pref_node(X)} || X <- Inp];
                (Inp) ->
                        [{<<"'", Inp/binary, "' ">>, pref_node(Inp)}]
        end, Inputs),
        lists:zip(lists:seq(0, length(Prefs) - 1), Prefs).

reduce_input(Name, Inputs, NRed) ->
        V = lists:any(fun erlang:is_list/1, Inputs),
        if V ->
                event_server:event(Name,
                        "ERROR: Reduce doesn't support redundant inputs", [], []),
                throw({error, "redundant inputs in reduce"});
        true -> ok
        end,
        B = << <<"'", X/binary, "' ">> || X <- Inputs >>,
        U = lists:usort([pref_node(X) || X <- Inputs]),
        N = length(U),
        D = dict:from_list(lists:zip(lists:seq(0, N - 1), U)),
        [{X, [{B, dict:fetch(X rem N, D)}]} || X <- lists:seq(0, NRed - 1)].

% pref_node() suggests a preferred node for a task (one preserving locality)
% given the url of its input.

pref_node(Url) when is_binary(Url) -> pref_node(binary_to_list(Url));
pref_node(Url) ->
        case re:run(Url ++ "/", "[a-zA-Z0-9]+://(.*?)[/:]",
                        [{capture, all_but_first}]) of
                nomatch -> false;
                {match, [{S, L}]} -> string:sub_string(Url, S + 1, S + L)
        end.<|MERGE_RESOLUTION|>--- conflicted
+++ resolved
@@ -257,11 +257,7 @@
 
 kill_job(Name, Msg, P, Type) ->
         event_server:event(Name, Msg, P, []),
-<<<<<<< HEAD
         gen_server:call(disco_server, {kill_job, Name}, 30000),
-=======
-        %gen_server:call(disco_server, {kill_job, Name}),
->>>>>>> e6bd8710
         gen_server:cast(event_server, {job_done, Name}),
         exit(Type).
 
@@ -316,11 +312,7 @@
         Started = now(), 
         event_server:event(Name, "Starting job", [], {job_data, Job}),
 
-<<<<<<< HEAD
         case catch gen_server:call(disco_server, {new_job, Name, self()}, 30000) of
-=======
-        case catch gen_server:call(disco_server, {new_job, Name, self()}) of 
->>>>>>> e6bd8710
                 ok -> ok;
                 R ->
                         event_server:event(Name,
