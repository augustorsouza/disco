
-module(disco_server).
-behaviour(gen_server).

-export([start_link/0, stop/0, jobhome/1, debug_flags/1, format_time/1]).
-export([init/1, handle_call/3, handle_cast/2, handle_info/2,
        terminate/2, code_change/3]).

-include("task.hrl").
-record(dnode, {name, blacklisted, slots, num_running,
                stats_ok, stats_failed, stats_crashed}).

-record(state, {workers, nodes}).

-define(BLACKLIST_PERIOD, 600000).

start_link() ->
        error_logger:info_report([{"DISCO SERVER STARTS"}]),
        case gen_server:start_link({local, disco_server},
                        disco_server, [], debug_flags("disco_server")) of
                {ok, Server} ->
                        {ok, _} = disco_config:get_config_table(),
                        {ok, Server};
                {error, {already_started, Server}} ->
                        {ok, Server}
        end.

stop() ->
        gen_server:call(disco_server, stop).

debug_flags(Server) ->
        case os:getenv("DISCO_DEBUG") of
                "trace" ->
                        {ok, Root} = application:get_env(disco_root),
                        A = [{debug, [{log_to_file, filename:join(Root,
                                                                  Server ++ "_trace.log")}]}],
                        A;
                _ -> []
        end.

jobhome(JobName) when is_list(JobName) ->
        jobhome(list_to_binary(JobName));
jobhome(JobName) ->
        <<D0:8, _/binary>> = erlang:md5(JobName),
        [D1] = io_lib:format("~.16b", [D0]),
        Prefix = if length(D1) == 1 -> "0"; true -> "" end,
        lists:flatten([Prefix, D1, "/", binary_to_list(JobName), "/"]).

format_time(T) ->
        MS = 1000,
        SEC = 1000 * MS,
        MIN = 60 * SEC,
        HOUR = 60 * MIN,
        D = timer:now_diff(now(), T),
        Ms = (D rem SEC) div MS,
        Sec = (D rem MIN) div SEC,
        Min = (D rem HOUR) div MIN,
        Hour = D div HOUR,
        lists:flatten(io_lib:format("~B:~2.10.0B:~2.10.0B.~3.10.0B",
                [Hour, Min, Sec, Ms])).

init(_Args) ->
        process_flag(trap_exit, true),
        {ok, _} = fair_scheduler:start_link(),
        {ok, Name} = application:get_env(disco_name),
        register(slave_master, spawn_link(fun() ->
                slave_master(lists:flatten([Name, "_slave"]))
        end)),
        {ok, #state{workers = gb_trees:empty(), nodes = gb_trees:empty()}}.

handle_cast({update_config_table, Config}, S) ->
        error_logger:info_report([{"Config table update"}]),
        NewNodes = lists:foldl(fun({Node, Slots}, NewNodes) ->
                NewNode = case gb_trees:lookup(Node, S#state.nodes) of
                        none ->
                                #dnode{name = Node,
                                       slots = Slots,
                                       blacklisted = false,
                                       stats_ok = 0,
                                       num_running = 0,
                                       stats_failed = 0,
                                       stats_crashed = 0};
                        {value, N} ->
                                #dnode{name = Node,
                                       slots = Slots,
                                       blacklisted = N#dnode.blacklisted,
                                       stats_ok = N#dnode.stats_ok,
                                       num_running = N#dnode.num_running,
                                       stats_failed = N#dnode.stats_failed,
                                       stats_crashed = N#dnode.stats_crashed}
                end,
                gb_trees:insert(Node, NewNode, NewNodes)
        end, gb_trees:empty(), Config),

        gen_server:cast(scheduler, {update_nodes, Config}),
        gen_server:cast(self(), schedule_next),
        {noreply, S#state{nodes = NewNodes}};

handle_cast(schedule_next, #state{nodes = Nodes, workers = Workers} = S) ->
        
        {_, AvailableNodes} = lists:unzip(lists:keysort(1, [{Y, N} || 
                #dnode{slots = X, num_running = Y, name = N, blacklisted = false}
                                <- gb_trees:values(Nodes), X > Y])),
        
        if AvailableNodes =/= [] ->
                case gen_server:call(scheduler, {next_task, AvailableNodes}) of
                        {ok, {JobSchedPid, {Node, Task}}} ->

                                WorkerPid = start_worker(Node, Task),
                                UWorkers = gb_trees:insert(
                                        WorkerPid, {Node, Task}, Workers),
                                gen_server:cast(JobSchedPid,
                                        {task_started, Node, WorkerPid}),

                                M = gb_trees:get(Node, Nodes),
                                UNodes = gb_trees:update(Node,
                                        M#dnode{num_running =
                                                M#dnode.num_running + 1},
                                                         Nodes),

                                if length(AvailableNodes) > 1 ->
                                        gen_server:cast(self, schedule_next);
                                true -> ok
                                end,
                                {noreply, S#state{nodes = UNodes,
                                        workers = UWorkers}};
                        nojobs ->
                                {noreply, S}
                end;
        true -> {noreply, S}
        end;

handle_cast({update_stats, Node, ReplyType}, #state{nodes = Nodes} = S) ->
        V = gb_trees:lookup(Node, Nodes),
        if V == none -> {noreply, S};
        true ->
                {value, N} = V,
                M = N#dnode{num_running = N#dnode.num_running - 1},
                M0 = case ReplyType of
                        job_ok ->
                                M#dnode{stats_ok = M#dnode.stats_ok + 1};
                        data_error ->
                                M#dnode{stats_failed = M#dnode.stats_failed + 1};
                        job_error ->
                                M#dnode{stats_crashed = M#dnode.stats_crashed + 1};
                        _ ->
                                M#dnode{stats_crashed = M#dnode.stats_crashed + 1}
                end,
                {noreply, S#state{nodes = gb_trees:update(Node, M0, Nodes)}}
        end;

handle_cast({exit_worker, Pid, {Type, _} = Res}, S) ->
        V = gb_trees:lookup(Pid, S#state.workers),
        if V == none -> {noreply, S};
        true ->
                {_, {Node, Task}} = V,
                UWorkers = gb_trees:delete(Pid, S#state.workers),
                Task#task.from ! {Res, Task, Node},
                gen_server:cast(self(), {update_stats, Node, Type}),
                gen_server:cast(self(), schedule_next),
                {noreply, S#state{workers = UWorkers}}
        end;

handle_cast({purge_job, JobName}, S) ->
        % SECURITY NOTE! This function leads to the following command
        % being executed:
        %
        % os:cmd("rm -Rf " ++ filename:join([Root, JobName]))
        %
        % Evidently, if JobName is not checked correctly, this function
        % can be used to remove any directory in the system. This function
        % is totally unsuitable for untrusted environments!
        C0 = string:chr(JobName, $.) + string:chr(JobName, $/),
        C1 = string:chr(JobName, $@),
        if C0 =/= 0 orelse C1 == 0 ->
                error_logger:warning_report(
                        {"Tried to purge an invalid job", JobName});
        true ->
                spawn_link(fun() ->
                        {ok, Root} = application:get_env(disco_root),
                        handle_call({clean_job, JobName}, none, S),
                        Nodes = [lists:flatten(["dir://", Node, "/", Node, "/",
                                jobhome(JobName), "/null"]) ||
                                        #dnode{name = Node}
                                        <- gb_trees:values(S#state.nodes)],
                        garbage_collect:remove_job(Nodes),
                        garbage_collect:remove_dir(
                                filename:join([Root, jobhome(JobName)]))
                end)
        end,
        {noreply, S}.

handle_call(dbg_get_state, _, S) ->
        {reply, S, S};

handle_call({new_job, JobName, JobCoord}, _, S) ->
        {reply, catch gen_server:call(scheduler,
                {new_job, JobName, JobCoord}), S};

handle_call({new_task, Task}, _, State) ->
        case catch gen_server:call(scheduler, {new_task, Task}) of
                ok ->
                        gen_server:cast(self(), schedule_next),
                        event_server:event(Task#task.jobname,
                                "~s:~B added to waitlist",
                                [Task#task.mode, Task#task.taskid], []),
                        {reply, ok, State};
                Error ->
                        error_logger:warning_report({"Scheduling task failed",
                                Task, Error}),
                        {reply, failed, State}
        end;

handle_call({get_active, JobName}, _From, #state{workers = Workers} = S) ->
        {Nodes, Tasks} = lists:unzip([{N, M} ||
                {N, #task{mode = M, jobname = X}} <- gb_trees:values(Workers),
                        X == JobName]),
        {reply, {ok, {Nodes, Tasks}}, S};

handle_call({get_nodeinfo, all}, _From, S) ->
       Active = [{N, Name} || {N, #task{jobname = Name}}
                <- gb_trees:values(S#state.workers)],
       Available = lists:map(fun(N) ->
                {obj, [{node, list_to_binary(N#dnode.name)},
                       {job_ok, N#dnode.stats_ok},
                       {data_error, N#dnode.stats_failed},
                       {error, N#dnode.stats_crashed},
                       {max_workers, N#dnode.slots},
                       {blacklisted, N#dnode.blacklisted}]}
        end, gb_trees:values(S#state.nodes)),
        {reply, {ok, {Available, Active}}, S};

handle_call(get_num_cores, _, #state{nodes = Nodes} = S) ->
        NumCores = lists:sum([N#dnode.slots || N <- gb_trees:values(Nodes)]),
        {reply, {ok, NumCores}, S};

handle_call({kill_job, JobName}, _From, S) ->
        event_server:event(JobName, "WARN: Job killed", [], []),
        % Make sure that scheduler don't accept new tasks from this job
        gen_server:cast(scheduler, {job_done, JobName}),
        {reply, ok, S};

handle_call({clean_job, JobName}, From, State) ->
        handle_call({kill_job, JobName}, From, State),
        gen_server:cast(event_server, {clean_job, JobName}),
        {reply, ok, State};

handle_call({blacklist, Node}, _From, #state{nodes = Nodes} = S) ->
        {reply, ok, S#state{nodes = toggle_blacklist(Node, Nodes, true)}};

handle_call({whitelist, Node}, _From, #state{nodes = Nodes} = S) ->
        {reply, ok, S#state{nodes = toggle_blacklist(Node, Nodes, false)}}.

process_exit(Pid, Msg, Code, S) ->
        process_exit1(gb_trees:lookup(Pid, S#state.workers), Pid, Msg, Code, S).

process_exit1(none, _, _, _, S) -> {noreply, S};
process_exit1({_, {Node, T}}, Pid, Msg, Code, S) ->
        P = io_lib:fwrite("WARN: [~s:~B] ", [T#task.mode, T#task.taskid]),
        event_server:event(Node, T#task.jobname, lists:flatten(P, Msg), [],
                        {task_failed, T#task.mode}),
        gen_server:cast(self(), {exit_worker, Pid, {data_error, Code}}),
        {noreply, S}.

handle_info({'EXIT', Pid, normal}, S) ->
        case gb_trees:lookup(Pid, S#state.workers) of
                none -> {noreply, S};
                _ -> error_logger:warning_report(
                        {"Task failed to call exit_worker", Pid}),
                     process_exit(Pid, "Died unexpectedly without a reason",
                        "unexpected", S)
        end;
        
handle_info({'EXIT', Pid, {worker_dies, {Msg, Args}}}, S) ->
<<<<<<< HEAD
        process_exit(Pid, io_lib:fwrite(Msg, Args), "worker_dies", S);
        
=======
        {Node, T} = gb_trees:get(Pid, S#state.workers),
        event_server:event(Node, T#task.jobname, "WARN: [~s:~B] ~s",
                [T#task.mode, T#task.taskid, io_lib:fwrite(Msg, Args)],
                        {task_failed, T#task.mode}),
        gen_server:cast(self(), {exit_worker, Pid, {data_error, "worker_dies"}}),
        {noreply, S};

>>>>>>> e6bd8710
handle_info({'EXIT', Pid, noconnection}, S) ->
        process_exit(Pid, "Connection lost to the node (network busy?)",
                "noconnection", S);

handle_info({'EXIT', Pid, Reason}, S) when Pid == self() ->
        error_logger:warning_report(["Disco server dies on error!", Reason]),
        {stop, stop_requested, S};

handle_info({'EXIT', Pid, Reason}, S) ->
<<<<<<< HEAD
        process_exit(Pid, io_lib:fwrite("Worked died unexpectedly: ~p",
                [Reason]), "unexpected", S).
                
=======
        Worker = gb_trees:lookup(Pid, S#state.workers),
        if Worker =/= none ->
                {_, {Node, T}} = Worker,
                event_server:event(Node, T#task.jobname,
                        "WARN: [~s:~B] Worker died unexpectedly: ~p",
                                [T#task.mode, T#task.taskid, Reason],
                                        {task_failed, T#task.mode}),
                gen_server:cast(self(), {exit_worker, Pid,
                        {data_error, "unexpected"}});
                {noreply, S};
        true ->
                error_logger:warning_report({"Unknown exit signal", Pid, Reason}),
                {noreply, S}
        end.

>>>>>>> e6bd8710
toggle_blacklist(Node, Nodes, IsBlacklisted) ->
        case gb_trees:lookup(Node, Nodes) of
                none -> Nodes;
                {value, M} ->
                        UpdatedNodes = gb_trees:update(Node,
                                M#dnode{blacklisted = IsBlacklisted}, Nodes),
                        Config = [{N#dnode.name, N#dnode.slots} ||
                                #dnode{blacklisted = false} = N
                                        <- gb_trees:values(UpdatedNodes)],
                        gen_server:cast(scheduler, {update_nodes, Config}),
                        gen_server:cast(self(), schedule_next),
                        UpdatedNodes
        end.

start_worker(Node, T) ->
        event_server:event(T#task.jobname, "~s:~B assigned to ~s",
                [T#task.mode, T#task.taskid, Node], []),
        spawn_link(disco_worker, start_link_remote,
                [self(), whereis(event_server), Node, T]).

% slave:start() contains a race condition, thus it is not safe to call it
% simultaneously in many parallel processes. Instead, we serialize the calls
% through slave_master().
slave_master(SlaveName) ->
        receive
            {start, Pid, Node, Args} ->
                launch(fun() ->
                               slave:start(list_to_atom(Node),
                                           SlaveName, Args, self(),
                                           os:getenv("DISCO_ERLANG"))
                       end, Pid, Node),
                slave_master(SlaveName)
        end.

launch(F, Pid, Node) ->
        case catch F() of
                {ok, _} ->
                        Pid ! slave_started;
                {error, {already_running, _}} ->
                        Pid ! slave_started;
                {error, timeout} ->
                        Pid ! {slave_failed, lists:flatten(
                                ["Couldn't connect to ", Node, " (timeout). ",
                                "Node blacklisted temporarily."])},
                        spawn_link(fun() -> blacklist_guard(Node) end);
                X ->
                        error_logger:warning_report(
                                {"Couldn't start slave at ", Node, X}),
                        Pid ! {slave_failed, lists:flatten(
                                ["Couldn't connect to ", Node,
                                ". See logs for more information. ",
                                "Node blacklisted temporarily."])},
                        spawn_link(fun() -> blacklist_guard(Node) end)
        end.

blacklist_guard(Node) ->
        error_logger:info_report({"Blacklisting", Node,
                "for", ?BLACKLIST_PERIOD, "ms."}),
        gen_server:call(disco_server, {blacklist, Node}),
        timer:sleep(?BLACKLIST_PERIOD),
        gen_server:call(disco_server, {whitelist, Node}),
        error_logger:info_report({"Quarantine ended for", Node}).

% callback stubs
terminate(_Reason, _State) ->
        error_logger:warning_report({"Disco server dies"}).

code_change(_OldVsn, State, _Extra) -> {ok, State}.
<|MERGE_RESOLUTION|>--- conflicted
+++ resolved
@@ -272,18 +272,8 @@
         end;
         
 handle_info({'EXIT', Pid, {worker_dies, {Msg, Args}}}, S) ->
-<<<<<<< HEAD
         process_exit(Pid, io_lib:fwrite(Msg, Args), "worker_dies", S);
         
-=======
-        {Node, T} = gb_trees:get(Pid, S#state.workers),
-        event_server:event(Node, T#task.jobname, "WARN: [~s:~B] ~s",
-                [T#task.mode, T#task.taskid, io_lib:fwrite(Msg, Args)],
-                        {task_failed, T#task.mode}),
-        gen_server:cast(self(), {exit_worker, Pid, {data_error, "worker_dies"}}),
-        {noreply, S};
-
->>>>>>> e6bd8710
 handle_info({'EXIT', Pid, noconnection}, S) ->
         process_exit(Pid, "Connection lost to the node (network busy?)",
                 "noconnection", S);
@@ -293,27 +283,9 @@
         {stop, stop_requested, S};
 
 handle_info({'EXIT', Pid, Reason}, S) ->
-<<<<<<< HEAD
         process_exit(Pid, io_lib:fwrite("Worked died unexpectedly: ~p",
                 [Reason]), "unexpected", S).
                 
-=======
-        Worker = gb_trees:lookup(Pid, S#state.workers),
-        if Worker =/= none ->
-                {_, {Node, T}} = Worker,
-                event_server:event(Node, T#task.jobname,
-                        "WARN: [~s:~B] Worker died unexpectedly: ~p",
-                                [T#task.mode, T#task.taskid, Reason],
-                                        {task_failed, T#task.mode}),
-                gen_server:cast(self(), {exit_worker, Pid,
-                        {data_error, "unexpected"}});
-                {noreply, S};
-        true ->
-                error_logger:warning_report({"Unknown exit signal", Pid, Reason}),
-                {noreply, S}
-        end.
-
->>>>>>> e6bd8710
 toggle_blacklist(Node, Nodes, IsBlacklisted) ->
         case gb_trees:lookup(Node, Nodes) of
                 none -> Nodes;
