--- conflicted
+++ resolved
@@ -379,15 +379,9 @@
     iolist_to_binary(mochijson2:encode(X)).
 
 -spec do_get({tokentype(), token()}, attrib() | all, tagcontent()) ->
-<<<<<<< HEAD
              binary() | {'error','unauthorized' | 'unknown_attribute'}.
 do_get(_TokenInfo, all, D) ->
     {ok, ddfs_tag_util:encode_tagcontent_secure(D)};
-=======
-             {'ok', binary()} | {'error','unauthorized' | 'unknown_attribute'}.
-do_get({TokenType, _}, all, D) ->
-    {ok, ddfs_tag_util:encode_tagcontent_secure(D, TokenType)};
->>>>>>> 00462883
 
 do_get(_TokenInfo, urls, D) ->
     {ok, jsonbin(D#tagcontent.urls)};
