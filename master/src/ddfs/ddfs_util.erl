-module(ddfs_util).
-export([is_valid_name/1, timestamp/0, timestamp/1, timestamp_to_time/1,
         ensure_dir/1, hashdir/5, safe_rename/2, format_timestamp/0,
         diskspace/1, fold_files/3, pack_objname/2, unpack_objname/1,
         choose_random/1, choose_random/2, replace/3, startswith/2]).

-include_lib("kernel/include/file.hrl").

-include("config.hrl").

-spec is_valid_name(string()) -> bool().
is_valid_name([]) -> false;
is_valid_name(Name) when length(Name) > ?NAME_MAX -> false;
is_valid_name(Name) ->
    Ok = ":@-_0123456789abcdefghijklmnopqrstuvwxyzABCDEFGHIJKLMNOPQRSTUVWXYZ",
    not lists:any(fun(C) -> string:chr(Ok, C) == 0 end, Name).

-spec replace(string(), char(), char()) -> string().
replace(Str, A, B) ->
    replace(lists:flatten(Str), A, B, []).

-spec replace(string(), char(), char(), string()) -> string().
replace([], _, _, L) ->
    lists:reverse(L);
replace([C|R], A, B, L) when C == A ->
    replace(R, A, B, [B|L]);
replace([C|R], A, B, L) ->
    replace(R, A, B, [C|L]).

-spec startswith(binary(), binary()) -> bool().
startswith(B, Prefix) when size(B) < size(Prefix) ->
    false;
startswith(B, Prefix) ->
    {Head, _} = split_binary(B, size(Prefix)),
    Head =:= Prefix.

-spec timestamp() -> string().
timestamp() -> timestamp(now()).

-spec timestamp(timer:timestamp()) -> string().
timestamp({X0, X1, X2}) ->
    io_lib:format("~.16b-~.16b-~.16b", [X0, X1, X2]).

timestamp_to_time(T) ->
    list_to_tuple([erlang:list_to_integer(X, 16) ||
        X <- string:tokens(lists:flatten(T), "-")]).

-spec pack_objname(string(), timer:timestamp()) -> binary().
pack_objname(Name, T) ->
    list_to_binary([Name, "$", timestamp(T)]).

-spec unpack_objname(binary() | string()) -> {binary(), timer:timestamp()}.
unpack_objname(Obj) when is_binary(Obj) ->
    unpack_objname(binary_to_list(Obj));
unpack_objname(Obj) ->
    [Name, Tstamp] = string:tokens(Obj, "$"),
    {list_to_binary(Name), timestamp_to_time(Tstamp)}.

-spec ensure_dir(string()) -> 'eof' | 'ok' | {'error', _} | {'ok', _}.
ensure_dir(Dir) ->
    case prim_file:make_dir(Dir) of
        ok -> ok;
        {error, eexist} -> ok;
        E -> E
    end.

-spec format_timestamp() -> binary().
format_timestamp() ->
    {Date, Time} = calendar:now_to_local_time(now()),
    DateStr = io_lib:fwrite("~w/~.2.0w/~.2.0w ", tuple_to_list(Date)),
    TimeStr = io_lib:fwrite("~.2.0w:~.2.0w:~.2.0w", tuple_to_list(Time)),
    list_to_binary([DateStr, TimeStr]).

-spec to_hex_helper(non_neg_integer(), string()) -> string().
to_hex_helper(Int, L) ->
    case {Int, L} of
        {0, []} -> "00";
        {0, _ } -> L;
        _ ->
            D = Int div 16,
            R = Int rem 16,
            C = if R < 10 -> $0 + R;
                   true   -> $a + R - 10
                end,
            to_hex_helper(D, [C|L])
    end.

-spec to_hex(non_neg_integer()) -> string().
to_hex(Int) ->
    to_hex_helper(Int, []).

-spec hashdir(binary(), nonempty_string(), nonempty_string(),
    nonempty_string(), nonempty_string()) -> {'ok', string(), binary()}.
hashdir(Name, Node, Mode, Root, Vol) ->
    <<D0:8, _/binary>> = erlang:md5(Name),
    D1 = to_hex(D0),
    Dir = lists:flatten([if length(D1) == 1 -> "0"; true -> "" end, D1]),
    Path = filename:join([Vol, Mode, Dir]),
    Url = list_to_binary(["disco://", Node, "/ddfs/", Path, "/", Name]),
    Local = filename:join(Root, Path),
    {ok, Local, Url}.

-spec safe_rename(string(), string()) -> 'ok' | {'error', 'file_exists'
    | {'chmod_failed', _} | {'rename_failed', _}}.
safe_rename(Src, Dst) ->
    case prim_file:read_file_info(Dst) of
        {error, enoent} ->
            case prim_file:write_file_info(Src,
                    #file_info{mode = ?FILE_MODE}) of
                ok ->
                    case prim_file:rename(Src, Dst) of
                        ok -> ok;
                        {error, E} -> {error, {rename_failed, E}}
                    end;
                {error, E} -> {error, {chmod_failed, E}}
            end;
        _ -> {error, file_exists}
    end.

<<<<<<< HEAD
diskspace(Components) ->
    Path = filename:join(Components),
=======
-spec diskspace(string()) ->
    {'error', 'invalid_output' | 'invalid_path'} | {'ok', integer()}.
diskspace(Path) ->
>>>>>>> 8c867456
    case lists:reverse(string:tokens(os:cmd(["df -k ", Path]), "\n\t ")) of
        [_, _, Free, Used|_] ->
            case catch {list_to_integer(Free),
                        list_to_integer(Used)} of
                {F, U} when is_integer(F), is_integer(U) ->
                    {ok, {F, U}};
                _ ->
                    {error, invalid_path}
            end;
        _ ->
            {error, invalid_output}
    end.

-spec fold_files(string(), fun((string(), string(), T) -> T), T) -> T.
fold_files(Dir, Fun, Acc0) ->
    {ok, L} = prim_file:list_dir(Dir),
    lists:foldl(fun(F, Acc) ->
        Path = filename:join(Dir, F),
        case prim_file:read_file_info(Path) of
            {ok, #file_info{type = directory}} ->
                fold_files(Path, Fun, Acc);
            _ ->
                Fun(F, Dir, Acc)
        end
    end, Acc0, L).

-spec choose_random(list(T)) -> T.
choose_random(L) ->
    lists:nth(random:uniform(length(L)), L).

-spec choose_random(list(T), non_neg_integer()) -> list(T).
choose_random(L, N) ->
    choose_random(L, [], N).

choose_random([], R, _) -> R;
choose_random(_, R, 0) -> R;
choose_random(L, R, N) ->
    C = choose_random(L),
    choose_random(L -- [C], [C|R], N - 1).
<|MERGE_RESOLUTION|>--- conflicted
+++ resolved
@@ -117,14 +117,10 @@
         _ -> {error, file_exists}
     end.
 
-<<<<<<< HEAD
+-spec diskspace([string()]) ->
+    {'error', 'invalid_output' | 'invalid_path'} | {'ok', integer()}.
 diskspace(Components) ->
     Path = filename:join(Components),
-=======
--spec diskspace(string()) ->
-    {'error', 'invalid_output' | 'invalid_path'} | {'ok', integer()}.
-diskspace(Path) ->
->>>>>>> 8c867456
     case lists:reverse(string:tokens(os:cmd(["df -k ", Path]), "\n\t ")) of
         [_, _, Free, Used|_] ->
             case catch {list_to_integer(Free),
