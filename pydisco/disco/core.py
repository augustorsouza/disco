import sys, os, time, cStringIO
from itertools import chain

from disco import func, util
from disco.comm import download, json
from disco.ddfs import DDFS
from disco.error import DiscoError, JobError, CommError
from disco.eventmonitor import EventMonitor
from disco.modutil import find_modules
from disco.netstring import decode_netstring_fd, encode_netstring_fd

class Params(object):
    def __init__(self, **kwargs):
        self.__dict__.update(kwargs)

    def __getstate__(self):
        return dict((k, util.pack(v))
            for k, v in self.__dict__.iteritems()
                if not k.startswith('_'))

    def __setstate__(self, state):
        for k, v in state.iteritems():
            self.__dict__[k] = util.unpack(v)

class Stats(object):
    def __init__(self, prof_data):
        import marshal
        self.stats = marshal.loads(prof_data)

    def create_stats(self):
        pass

class Continue(Exception):
    pass

class JobSpecifier(list):
    def __init__(self, jobspec):
        super(JobSpecifier, self).__init__([jobspec]
            if type(jobspec) is str else jobspec)

    @property
    def jobnames(self):
        for job in self:
            if type(job) is str:
                yield job
            elif type(job) is list:
                yield job[0]
            else:
                yield job.name

    def __str__(self):
        return '{%s}' % ', '.join(self.jobnames)

class JobDict(util.DefaultDict):
    """
    .. todo:: deprecate nr_reduces, move to nr_partitions
    """
    defaults = {'input': (),
                'map': None,
                'map_init': func.noop,
                'map_reader': func.map_line_reader,
                'map_writer': func.netstr_writer,
                'map_input_stream': (func.map_input_stream, ),
                'map_output_stream': (func.map_output_stream, ),
                'combiner': None,
                'partition': func.default_partition,
                'reduce': None,
                'reduce_init': func.noop,
                'reduce_reader': func.netstr_reader,
                'reduce_writer': func.netstr_writer,
                'reduce_input_stream': (func.reduce_input_stream, ),
                'reduce_output_stream': (func.reduce_output_stream, ),
                'ext_map': False,
                'ext_reduce': False,
                'ext_params': None,
                'mem_sort_limit': 256 * 1024**2,
                'nr_reduces': 1, # XXX: default has changed!
                'params': Params(),
                'prefix': '',
                'profile': False,
                'required_files': None,
                'required_modules': None,
                'scheduler': {'max_cores': '%d' % 2**31},
                'save': False,
                'sort': False,
                'status_interval': 100000,
                'version': '.'.join(str(s) for s in sys.version_info[:2])}
    default_factory = defaults.__getitem__

    functions = set(['map',
                     'map_init',
                     'map_reader',
                     'map_writer',
                     'combiner',
                     'partition',
                     'reduce',
                     'reduce_init',
                     'reduce_reader',
                     'reduce_writer'])

    scheduler_keys = set(['force_local', 'force_remote', 'max_cores'])

    stacks = set(['map_input_stream',
                  'map_output_stream',
                  'reduce_input_stream',
                  'reduce_output_stream'])

    def __init__(self, *args, **kwargs):
        super(JobDict, self).__init__(*args, **kwargs)

        # -- backwards compatibility --
        if 'fun_map' in self and 'map' not in self:
            self['map'] = self.pop('fun_map')

        if 'input_files' in kwargs and 'input' not in self:
            self['input'] = self.pop('input_files')

        if 'chunked' in self:
            raise DeprecationWarning("Argument 'chunked' is deprecated") # XXX: Deprecate properly

        # -- external flags --
        if isinstance(self['map'], dict):
            self['ext_map'] = True
        if isinstance(self['reduce'], dict):
            self['ext_reduce'] = True

        # -- input --
        self['input'] = [url for i in self['input']
                         for url in util.urllist(i, listdirs=bool(self['map']))]

        # XXX: Check for redundant inputs, external & partitioned inputs

        # -- required modules and files --

        if self['required_modules'] is None:
            functions = util.flatten(util.iterify(self[f])
                                     for f in chain(self.functions, self.stacks))
            self['required_modules'] = find_modules([f for f in functions
                                                     if callable(f)])

        if self['required_files']:
            if not isinstance(self['required_files'], dict):
                self['required_files'] = util.pack_files(self['required_files'])
        else:
            self['required_files'] = {}
        self['required_files'].update(util.pack_files(o[1]
                                                      for o in self['required_modules']
                                                      if util.iskv(o)))

        # -- scheduler --
        scheduler = self.__class__.defaults['scheduler'].copy()
        scheduler.update(self['scheduler'])
        if 'nr_maps' in self:
            # XXX: Deprecate properly
            raise DeprecationWarning("Use scheduler = {'max_cores': N} instead or nr_maps.")
            if 'max_cores' not in scheduler:
                scheduler['max_cores'] = self['nr_maps']
        if int(scheduler['max_cores']) < 1:
            raise DiscoError("max_cores must be >= 1")
        self['scheduler'] = scheduler

        # -- sanity checks --
        if not self['map'] and not self['reduce']:
            raise DiscoError("Must specify map and/or reduce")

        for key in self:
            if key not in self.defaults:
                raise DiscoError("Unknown job argument: %s" % key)

    def pack(self):
        jobpack = {}

        for key in self.defaults:
            if key == 'input':
                jobpack['input'] = ' '.join('\n'.join(reversed(list(util.iterify(url)))) # XXX: why reverse?
                                            for url in self['input'])
            elif key in ('nr_reduces', 'prefix'):
                jobpack[key] = str(self[key])
            elif key == 'scheduler':
                scheduler = self['scheduler']
                for key in scheduler:
                    jobpack['sched_%s' % key] = str(scheduler[key])
            elif self[key] is None:
                pass
            elif key in self.stacks:
                jobpack[key] = util.pack_stack(self[key])
            else:
                jobpack[key] = util.pack(self[key])
        return encode_netstring_fd(jobpack)

    @classmethod
    def unpack(cls, jobpack, globals={}):
        jobdict = cls.defaults.copy()
        jobdict.update(**decode_netstring_fd(jobpack))

        for key in cls.defaults:
            if key == 'input':
                jobdict['input'] = [i.split()
                                    for i in jobdict['input'].split(' ')]
            elif key == 'nr_reduces':
                jobdict[key] = int(jobdict[key])
            elif key == 'scheduler':
                for key in cls.scheduler_keys:
                    if 'sched_%s' % key in jobdict:
                        jobdict['scheduler'][key] = jobdict.pop('sched_%s' % key)
            elif key == 'prefix':
                pass
            elif jobdict[key] is None:
                pass
            elif key in cls.stacks:
                jobdict[key] = util.unpack_stack(jobdict[key], globals=globals)
            else:
                jobdict[key] = util.unpack(jobdict[key], globals=globals)
        return cls(**jobdict)

class Job(object):
    proxy_functions = ('clean',
                       'events',
                       'kill',
                       'jobinfo',
                       'jobspec',
                       'oob_get',
                       'oob_list',
                       'parameters',
                       'profile_stats',
                       'purge',
                       'results',
                       'wait')

    def __init__(self, master, name='', **kwargs):
        self.master  = master
        self.name    = name
        self.jobdict = JobDict(prefix=name, **kwargs)
        self._run()

    def __getattr__(self, attr):
        if attr in self.proxy_functions:
            from functools import partial
            return partial(getattr(self.master, attr), self.name)
        raise AttributeError("%r has no attribute %r" % (self, attr))

    def _run(self):
        jobpack = self.jobdict.pack()
        reply = json.loads(self.master.request('/disco/job/new', jobpack))
        if reply[0] != 'ok':
            raise DiscoError("Failed to start a job. Server replied: " + reply)
        self.name = reply[1]

class Disco(object):
    def __init__(self, host):
        self.host = util.disco_host(host)

    def request(self, url, data = None, redir = False, offset = 0):
        try:
            return download(self.host + url, data=data, redir=redir, offset=offset)
        except CommError, e:
            raise CommError("is disco master running at %s?" % self.host, url)

    def get_config(self):
        return json.loads(self.request('/disco/ctrl/load_config_table'))

    def set_config(self, config):
        response = json.loads(self.request('/disco/ctrl/save_config_table', json.dumps(config)))
        if response != 'table saved!':
            raise DiscoError(response)

    config = property(get_config, set_config)

    def nodeinfo(self):
        return json.loads(self.request('/disco/ctrl/nodeinfo'))

    def joblist(self):
        return json.loads(self.request("/disco/ctrl/joblist"))

    def blacklist(self, node):
        self.request('/disco/ctrl/blacklist', '"%s"' % node)

    def whitelist(self, node):
        self.request('/disco/ctrl/whitelist', '"%s"' % node)

    def oob_get(self, name, key):
        try:
            return util.load_oob(self.host, name, key)
        except CommError, e:
            if e.code == 404:
                raise DiscoError("Unknown key or job name")
            raise

    def oob_list(self, name):
        r = self.request('/disco/ctrl/oob_list?name=%s' % name, redir=True)
        return json.loads(r)

    def profile_stats(self, name, mode=''):
        prefix = 'profile-%s' % mode
        f = [s for s in self.oob_list(name) if s.startswith(prefix)]
        if not f:
            raise JobError("No profile data", self.host, name)

        import pstats
        stats = pstats.Stats(Stats(self.oob_get(name, f[0])))
        for s in f[1:]:
            stats.add(Stats(self.oob_get(name, s)))
        return stats

    def new_job(self, **kwargs):
        return Job(self, **kwargs)

    def kill(self, name):
        self.request('/disco/ctrl/kill_job', '"%s"' % name)

    def clean(self, name):
        self.request('/disco/ctrl/clean_job', '"%s"' % name)

    def purge(self, name):
        self.request('/disco/ctrl/purge_job', '"%s"' % name)

    def jobdict(self, name):
        return JobDict.unpack(self.jobpack(name))

    def jobpack(self, name):
        return self.request('/disco/ctrl/parameters?name=%s' % name, redir=True)

    def jobspec(self, name):         # XXX: deprecate this
        return self.jobdict(name)

    def events(self, name, offset = 0):
        def event_iter(events):
            offs = offset
            lines = events.splitlines()
            for i, line in enumerate(lines):
                if len(line):
                    offs += len(line) + 1
                    try:
                        event = tuple(json.loads(line))
                    except ValueError:
                        break
                    # HTTP range request doesn't like empty ranges:
                    # Let's ensure that at least the last newline
                    # is always retrieved.
                    #if i == len(lines) - 1 and\
                    #    events.endswith("\n"):
                    #    offs -= 1
                    yield offs, event
        try:
            r = self.request("/disco/ctrl/rawevents?name=%s" % name,
                     redir = True,
                     offset = offset)
        except Exception, x:
            return []

        if len(r) < 2:
            return []
        return event_iter(r)

    def results(self, jobspec, timeout = 2000):
        jobspecifier = JobSpecifier(jobspec)
        data = json.dumps([timeout, list(jobspecifier.jobnames)])
        results = json.loads(self.request("/disco/ctrl/get_results", data))

        if type(jobspec) == str:
            return results[0][1]

        others, active = [], []
        for result in results:
            if result[1][0] == 'active':
                active.append(result)
            else:
                others.append(result)
        return others, active

    def jobinfo(self, name):
        return json.loads(self.request("/disco/ctrl/jobinfo?name=%s" % name))

    def check_results(self, name, start_time, timeout, poll_interval):
        status, results = self.results(name, timeout = poll_interval)
        if status == 'ready':
            return results
        if status != 'active':
            raise JobError("Job status %s" % status, self.host, name)
        if timeout and time.time() - start_time > timeout:
            raise JobError("Timeout", self.host, name)
        raise Continue()

    def wait(self, name, show = None, poll_interval = 2, timeout = None, clean = False):
        event_monitor = EventMonitor(show, disco=self, name=name)
        start_time    = time.time()
        while True:
            event_monitor.refresh()
            try:
                return self.check_results(name, start_time, timeout, poll_interval * 1000)
            except Continue:
                continue
            finally:
                if clean:
                    self.clean(name)
                event_monitor.refresh()

    def result_iterator(self, *args, **kwargs):
        kwargs['ddfs'] = self.host
        return result_iterator(*args, **kwargs)

<<<<<<< HEAD
=======
class JobSpecifier(list):
    def __init__(self, jobspec):
        super(JobSpecifier, self).__init__([jobspec]
            if type(jobspec) is str else jobspec)

    @property
    def jobnames(self):
        for job in self:
            if type(job) is str:
                yield job
            elif type(job) is list:
                yield job[0]
            else:
                yield job.name

    def __str__(self):
        return '{%s}' % ', '.join(self.jobnames)

class Job(object):

    funs = ["map", "map_init", "reduce_init", "map_reader", "map_writer",\
        "reduce_reader", "reduce_writer", "reduce", "partition",\
        "combiner", "reduce_input_stream", "reduce_output_stream",\
        "map_input_stream", "map_output_stream"]

    defaults = {"name": None,
            "map": None,
            "input": None,
            "map_init": None,
            "reduce_init": None,
            "map_reader": func.map_line_reader,
            "map_writer": func.netstr_writer,
            "map_input_stream": None,
            "map_output_stream": None,
            "reduce_reader": func.netstr_reader,
            "reduce_writer": func.netstr_writer,
            "reduce_input_stream": None,
            "reduce_output_stream": None,
            "reduce": None,
            "partition": func.default_partition,
            "combiner": None,
            "nr_maps": None,
            "scheduler": {},
#XXX: nr_reduces default has changed!
            "nr_reduces": 1,
            "sort": False,
            "save": False,
            "params": Params(),
            "mem_sort_limit": 256 * 1024**2,
            "ext_params": None,
            "status_interval": 100000,
            "required_files": [],
            "required_modules": [],
            "profile": False}

    mapreduce_functions = ("map_init",
                   "map_reader",
                   "map",
                   "map_writer",
                   "partition",
                   "combiner",
                   "reduce_init",
                   "reduce_reader",
                   "reduce",
                   "reduce_writer")

    proxy_functions = ("kill",
               "clean",
               "purge",
               "jobspec",
               "results",
               "jobinfo",
               "wait",
               "oob_get",
               "oob_list",
               "profile_stats",
               "events")

    def __init__(self, master, name='', **kwargs):
        self.master = master
        self.name   = name
        self._run(**kwargs)

    def __getattr__(self, attr):
        if attr in self.proxy_functions:
            from functools import partial
            return partial(getattr(self.master, attr), self.name)
        raise AttributeError("%r has no attribute %r" % (self, attr))

    def pack_stack(self, kw, req, stream):
        if stream in kw:
            req[stream] = encode_netstring_str((f.func_name, util.pack(f))
                               for f in util.iterify(kw[stream]))

    def _run(self, **kwargs):
        jobargs = util.DefaultDict(self.defaults.__getitem__, kwargs)

        # -- check parameters --

        # Backwards compatibility
        # (fun_map == map, input_files == input)
        if "fun_map" in kwargs:
            kwargs["map"] = kwargs["fun_map"]

        if "input_files" in kwargs:
            kwargs["input"] = kwargs["input_files"]

        if "chunked" in kwargs:
            raise DeprecationWarning("Argument 'chunked' is deprecated")

        if "nr_maps" in kwargs:
            sys.stderr.write("Warning: nr_maps is deprecated. "
                     "Use scheduler = {'max_cores': N} instead.\n")
            sched = jobargs["scheduler"].copy()
            if "max_cores" not in sched:
                sched["max_cores"] = int(jobargs["nr_maps"])
            jobargs["scheduler"] = sched

        if not "input" in kwargs:
            raise DiscoError("Argument input is required")

        if not ("map" in kwargs or "reduce" in kwargs):
            raise DiscoError("Specify map and/or reduce")

        for p in kwargs:
            if p not in Job.defaults:
                raise DiscoError("Unknown argument: %s" % p)

        input = kwargs["input"]

        # -- initialize request --

        request = {"prefix": self.name,
               "version": ".".join(map(str, sys.version_info[:2])),
               "params": cPickle.dumps(jobargs['params'], cPickle.HIGHEST_PROTOCOL),
               "sort": str(int(jobargs['sort'])),
               "save": str(int(jobargs['save'])),
               "mem_sort_limit": str(jobargs['mem_sort_limit']),
               "status_interval": str(jobargs['status_interval']),
               "profile": str(int(jobargs['profile']))}

        # -- required modules --

        if 'required_modules' in kwargs:
            rm = kwargs['required_modules']
        else:
            functions = util.flatten(util.iterify(jobargs[f])
                         for f in self.mapreduce_functions)
            rm = modutil.find_modules([f for f in functions\
                if callable(f)])

        send_mod = []
        imp_mod = []
        for mod in rm:
            if type(mod) == tuple:
                send_mod.append(mod[1])
                mod = mod[0]
            imp_mod.append(mod)

        request["required_modules"] = " ".join(imp_mod)
        rf = util.pack_files(send_mod)

        # -- input & output streams --

        for stream in ["map_input_stream", "map_output_stream",
                   "reduce_input_stream", "reduce_output_stream"]:
            self.pack_stack(kwargs, request, stream)

        # -- required files --

        if "required_files" in kwargs:
            if isinstance(kwargs["required_files"], dict):
                rf.update(kwargs["required_files"])
            else:
                rf.update(util.pack_files(\
                    kwargs["required_files"]))
        if rf:
            request["required_files"] = util.pack(rf)

        # -- scheduler --

        sched = jobargs["scheduler"]
        sched_keys = ["max_cores", "force_local", "force_remote"]

        if "max_cores" not in sched:
            sched["max_cores"] = 2**31
        elif sched["max_cores"] < 1:
            raise DiscoError("max_cores must be >= 1")

        for k in sched_keys:
            if k in sched:
                request["sched_" + k] = str(sched[k])

        # -- ddfs --

        tags, input = util.partition(input,
            lambda x: str(x).startswith("tag://"))
        if tags:
            ddfs = DDFS(self.master.host)
            for tag in tags:
                input += ddfs.get_tag(tag[6:], recurse = True)

        # -- map --

        if 'map' in kwargs:
            k = 'ext_map' if isinstance(kwargs['map'], dict) else 'map'
            request[k] = util.pack(kwargs['map'])

            for function_name in ('map_init',
                          'map_reader',
                          'map_writer',
                          'partition',
                          'combiner'):
                function = jobargs[function_name]
                if function:
                    request[function_name] = util.pack(function)

            def inputlist(input):
                if hasattr(input, '__iter__'):
                    return ['\n'.join(reversed(list(input)))]
                return util.urllist(input)
            input = [e for i in input for e in inputlist(i)]

        # -- only reduce --

        else:
            # XXX: Check for redundant inputs, external &
            # partitioned inputs
            input = [url for i in input for url in util.urllist(i)]
        request['input'] = ' '.join(input)

        if 'ext_params' in kwargs:
            e = kwargs['ext_params']
            request['ext_params'] = encode_netstring_fd(e)\
                if isinstance(e, dict) else e

        # -- reduce --

        nr_reduces = jobargs['nr_reduces']
        if 'reduce' in kwargs:
            k = 'ext_reduce' if isinstance(kwargs['reduce'], dict) else 'reduce'
            request[k] = util.pack(kwargs['reduce'])

            for function_name in ('reduce_reader', 'reduce_writer', 'reduce_init'):
                function = jobargs[function_name]
                if function:
                    request[function_name] = util.pack(function)

        request['nr_reduces'] = str(nr_reduces)

        # -- encode and send the request --

        reply = json.loads(self.master.request("/disco/job/new",
                        encode_netstring_fd(request)))
        if reply[0] != "ok":
            raise DiscoError("Failed to start a job. Server replied: " + reply)
        self.name = reply[1]


>>>>>>> 258e5a38
def result_iterator(results,
                    notifier = None,
                    reader = func.netstr_reader,
                    input_stream = [func.map_input_stream],
                    params = None,
                    ddfs = None):
    from disco.task import Task
    task = Task()
    for fun in input_stream:
        fun.func_globals.setdefault('Task', task)

    for result in results:
        for url in util.urllist(result, ddfs=ddfs):
            fd = sze = None
            for fun in input_stream:
                fd, sze, url = fun(fd, sze, url, params)

            if notifier:
                notifier(url)

            for x in reader(fd, sze, url):
                yield x<|MERGE_RESOLUTION|>--- conflicted
+++ resolved
@@ -399,268 +399,6 @@
         kwargs['ddfs'] = self.host
         return result_iterator(*args, **kwargs)
 
-<<<<<<< HEAD
-=======
-class JobSpecifier(list):
-    def __init__(self, jobspec):
-        super(JobSpecifier, self).__init__([jobspec]
-            if type(jobspec) is str else jobspec)
-
-    @property
-    def jobnames(self):
-        for job in self:
-            if type(job) is str:
-                yield job
-            elif type(job) is list:
-                yield job[0]
-            else:
-                yield job.name
-
-    def __str__(self):
-        return '{%s}' % ', '.join(self.jobnames)
-
-class Job(object):
-
-    funs = ["map", "map_init", "reduce_init", "map_reader", "map_writer",\
-        "reduce_reader", "reduce_writer", "reduce", "partition",\
-        "combiner", "reduce_input_stream", "reduce_output_stream",\
-        "map_input_stream", "map_output_stream"]
-
-    defaults = {"name": None,
-            "map": None,
-            "input": None,
-            "map_init": None,
-            "reduce_init": None,
-            "map_reader": func.map_line_reader,
-            "map_writer": func.netstr_writer,
-            "map_input_stream": None,
-            "map_output_stream": None,
-            "reduce_reader": func.netstr_reader,
-            "reduce_writer": func.netstr_writer,
-            "reduce_input_stream": None,
-            "reduce_output_stream": None,
-            "reduce": None,
-            "partition": func.default_partition,
-            "combiner": None,
-            "nr_maps": None,
-            "scheduler": {},
-#XXX: nr_reduces default has changed!
-            "nr_reduces": 1,
-            "sort": False,
-            "save": False,
-            "params": Params(),
-            "mem_sort_limit": 256 * 1024**2,
-            "ext_params": None,
-            "status_interval": 100000,
-            "required_files": [],
-            "required_modules": [],
-            "profile": False}
-
-    mapreduce_functions = ("map_init",
-                   "map_reader",
-                   "map",
-                   "map_writer",
-                   "partition",
-                   "combiner",
-                   "reduce_init",
-                   "reduce_reader",
-                   "reduce",
-                   "reduce_writer")
-
-    proxy_functions = ("kill",
-               "clean",
-               "purge",
-               "jobspec",
-               "results",
-               "jobinfo",
-               "wait",
-               "oob_get",
-               "oob_list",
-               "profile_stats",
-               "events")
-
-    def __init__(self, master, name='', **kwargs):
-        self.master = master
-        self.name   = name
-        self._run(**kwargs)
-
-    def __getattr__(self, attr):
-        if attr in self.proxy_functions:
-            from functools import partial
-            return partial(getattr(self.master, attr), self.name)
-        raise AttributeError("%r has no attribute %r" % (self, attr))
-
-    def pack_stack(self, kw, req, stream):
-        if stream in kw:
-            req[stream] = encode_netstring_str((f.func_name, util.pack(f))
-                               for f in util.iterify(kw[stream]))
-
-    def _run(self, **kwargs):
-        jobargs = util.DefaultDict(self.defaults.__getitem__, kwargs)
-
-        # -- check parameters --
-
-        # Backwards compatibility
-        # (fun_map == map, input_files == input)
-        if "fun_map" in kwargs:
-            kwargs["map"] = kwargs["fun_map"]
-
-        if "input_files" in kwargs:
-            kwargs["input"] = kwargs["input_files"]
-
-        if "chunked" in kwargs:
-            raise DeprecationWarning("Argument 'chunked' is deprecated")
-
-        if "nr_maps" in kwargs:
-            sys.stderr.write("Warning: nr_maps is deprecated. "
-                     "Use scheduler = {'max_cores': N} instead.\n")
-            sched = jobargs["scheduler"].copy()
-            if "max_cores" not in sched:
-                sched["max_cores"] = int(jobargs["nr_maps"])
-            jobargs["scheduler"] = sched
-
-        if not "input" in kwargs:
-            raise DiscoError("Argument input is required")
-
-        if not ("map" in kwargs or "reduce" in kwargs):
-            raise DiscoError("Specify map and/or reduce")
-
-        for p in kwargs:
-            if p not in Job.defaults:
-                raise DiscoError("Unknown argument: %s" % p)
-
-        input = kwargs["input"]
-
-        # -- initialize request --
-
-        request = {"prefix": self.name,
-               "version": ".".join(map(str, sys.version_info[:2])),
-               "params": cPickle.dumps(jobargs['params'], cPickle.HIGHEST_PROTOCOL),
-               "sort": str(int(jobargs['sort'])),
-               "save": str(int(jobargs['save'])),
-               "mem_sort_limit": str(jobargs['mem_sort_limit']),
-               "status_interval": str(jobargs['status_interval']),
-               "profile": str(int(jobargs['profile']))}
-
-        # -- required modules --
-
-        if 'required_modules' in kwargs:
-            rm = kwargs['required_modules']
-        else:
-            functions = util.flatten(util.iterify(jobargs[f])
-                         for f in self.mapreduce_functions)
-            rm = modutil.find_modules([f for f in functions\
-                if callable(f)])
-
-        send_mod = []
-        imp_mod = []
-        for mod in rm:
-            if type(mod) == tuple:
-                send_mod.append(mod[1])
-                mod = mod[0]
-            imp_mod.append(mod)
-
-        request["required_modules"] = " ".join(imp_mod)
-        rf = util.pack_files(send_mod)
-
-        # -- input & output streams --
-
-        for stream in ["map_input_stream", "map_output_stream",
-                   "reduce_input_stream", "reduce_output_stream"]:
-            self.pack_stack(kwargs, request, stream)
-
-        # -- required files --
-
-        if "required_files" in kwargs:
-            if isinstance(kwargs["required_files"], dict):
-                rf.update(kwargs["required_files"])
-            else:
-                rf.update(util.pack_files(\
-                    kwargs["required_files"]))
-        if rf:
-            request["required_files"] = util.pack(rf)
-
-        # -- scheduler --
-
-        sched = jobargs["scheduler"]
-        sched_keys = ["max_cores", "force_local", "force_remote"]
-
-        if "max_cores" not in sched:
-            sched["max_cores"] = 2**31
-        elif sched["max_cores"] < 1:
-            raise DiscoError("max_cores must be >= 1")
-
-        for k in sched_keys:
-            if k in sched:
-                request["sched_" + k] = str(sched[k])
-
-        # -- ddfs --
-
-        tags, input = util.partition(input,
-            lambda x: str(x).startswith("tag://"))
-        if tags:
-            ddfs = DDFS(self.master.host)
-            for tag in tags:
-                input += ddfs.get_tag(tag[6:], recurse = True)
-
-        # -- map --
-
-        if 'map' in kwargs:
-            k = 'ext_map' if isinstance(kwargs['map'], dict) else 'map'
-            request[k] = util.pack(kwargs['map'])
-
-            for function_name in ('map_init',
-                          'map_reader',
-                          'map_writer',
-                          'partition',
-                          'combiner'):
-                function = jobargs[function_name]
-                if function:
-                    request[function_name] = util.pack(function)
-
-            def inputlist(input):
-                if hasattr(input, '__iter__'):
-                    return ['\n'.join(reversed(list(input)))]
-                return util.urllist(input)
-            input = [e for i in input for e in inputlist(i)]
-
-        # -- only reduce --
-
-        else:
-            # XXX: Check for redundant inputs, external &
-            # partitioned inputs
-            input = [url for i in input for url in util.urllist(i)]
-        request['input'] = ' '.join(input)
-
-        if 'ext_params' in kwargs:
-            e = kwargs['ext_params']
-            request['ext_params'] = encode_netstring_fd(e)\
-                if isinstance(e, dict) else e
-
-        # -- reduce --
-
-        nr_reduces = jobargs['nr_reduces']
-        if 'reduce' in kwargs:
-            k = 'ext_reduce' if isinstance(kwargs['reduce'], dict) else 'reduce'
-            request[k] = util.pack(kwargs['reduce'])
-
-            for function_name in ('reduce_reader', 'reduce_writer', 'reduce_init'):
-                function = jobargs[function_name]
-                if function:
-                    request[function_name] = util.pack(function)
-
-        request['nr_reduces'] = str(nr_reduces)
-
-        # -- encode and send the request --
-
-        reply = json.loads(self.master.request("/disco/job/new",
-                        encode_netstring_fd(request)))
-        if reply[0] != "ok":
-            raise DiscoError("Failed to start a job. Server replied: " + reply)
-        self.name = reply[1]
-
-
->>>>>>> 258e5a38
 def result_iterator(results,
                     notifier = None,
                     reader = func.netstr_reader,
